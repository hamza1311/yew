--- conflicted
+++ resolved
@@ -24,7 +24,7 @@
 console_error_panic_hook = { version = "0.1", optional = true }
 gloo = { version = "0.2.1", optional = true }
 http = "0.2"
-indexmap = { version = "1.5", features = ["std"] }
+indexmap = "1.5"
 js-sys = { version = "0.3", optional = true }
 log = "0.4"
 rmp-serde = { version = "0.15.0", optional = true }
@@ -122,7 +122,7 @@
 bincode = "1"
 
 [features]
-default = ["agent", "web_sys"]
+default = ["services", "agent", "web_sys"]
 std_web = ["stdweb", "yew-macro/std_web"]
 web_sys = [
   "console_error_panic_hook",
@@ -134,12 +134,9 @@
 ]
 doc_test = []
 wasm_test = []
-<<<<<<< HEAD
-=======
 httpbin_test = []
-echo_server_test = []
->>>>>>> aef2ee56
 wasm_bench = []
+services = []
 agent = ["bincode"]
 yaml = ["serde_yaml"]
 msgpack = ["rmp-serde"]
