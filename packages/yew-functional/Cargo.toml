[package]
name = "yew-functional"
version = "0.13.0"
authors = ["ZainlessBrombie <zainredirect@gmail.com>"]
edition = "2018"
repository = "https://github.com/yewstack/yew"
homepage = "https://github.com/yewstack/yew"
license = "MIT/Apache-2.0"
keywords = ["web", "wasm", "frontend", "webasm", "webassembly"]
categories = ["gui", "web-programming", "wasm"]
description = "A framework for making client-side single-page apps"

[dev-dependencies]
wasm-bindgen-test = "0.3.9"
web-sys = "0.3.36"
yew = { path = "../yew" }
<<<<<<< HEAD
log = "0.4"
wasm-logger = "0.2"
=======
yew-services = { path = "../yew-services" }
>>>>>>> 37401402

[dependencies]
yew = { path = "../yew" }
yew-functional-macro = { path = "../yew-functional-macro" }
wasm-bindgen = "0.2.60"<|MERGE_RESOLUTION|>--- conflicted
+++ resolved
@@ -14,12 +14,9 @@
 wasm-bindgen-test = "0.3.9"
 web-sys = "0.3.36"
 yew = { path = "../yew" }
-<<<<<<< HEAD
 log = "0.4"
 wasm-logger = "0.2"
-=======
 yew-services = { path = "../yew-services" }
->>>>>>> 37401402
 
 [dependencies]
 yew = { path = "../yew" }
