--- conflicted
+++ resolved
@@ -125,7 +125,7 @@
           # To fix this we just run them on yew but with yew-stdweb's default features enabled.
           cd packages/yew
           cargo test --doc \
-            --no-default-features --features "agent std_web" \
+            --no-default-features --features "services agent std_web" \
             --features "doc_test wasm_test yaml msgpack cbor toml"
 
   integration_tests:
@@ -171,43 +171,31 @@
             cargo-${{ runner.os }}-
 
       - name: Run tests - yew
-        env:
-          HTTPBIN_URL: "http://localhost:8080"
-          ECHO_SERVER_URL: "ws://localhost:8081"
-        run: |
-          cd packages/yew
-<<<<<<< HEAD
-          # FIXME: Chrome appears to be timing out occasionally
-          wasm-pack test --firefox --headless -- --features "wasm_test"
-=======
-          wasm-pack test --chrome --firefox --headless -- --features "wasm_test httpbin_test echo_server_test"
->>>>>>> aef2ee56
+        run: |
+          cd packages/yew
+          wasm-pack test --chrome --firefox --headless -- --features "wasm_test"
 
       - name: Run tests - yew-stdweb
         if: matrix.toolchain != 'stable'
         env:
           HTTPBIN_URL: "http://localhost:8080"
-          ECHO_SERVER_URL: "ws://localhost:8081"
         run: |
           cd packages/yew-stdweb
-<<<<<<< HEAD
-          # FIXME: Chrome really doesn't seem to like yew-stdweb
-          wasm-pack test --firefox --headless -- --features "wasm_test"
+          wasm-pack test --chrome --firefox --headless -- --features "wasm_test httpbin_test"
+
+      - name: Run tests - yew-functional
+        run: |
+          cd packages/yew-functional
+          wasm-pack test --chrome --firefox --headless
 
       - name: Run tests - yew-services
         env:
           HTTPBIN_URL: "http://localhost:8080"
+          ECHO_SERVER_URL: "ws://localhost:8081"
         run: |
           cd packages/yew-services
-          wasm-pack test --firefox --chrome  --headless -- --features "wasm_test httpbin_test"
-=======
           wasm-pack test --chrome --firefox --headless -- --features "wasm_test httpbin_test echo_server_test"
->>>>>>> aef2ee56
-
-      - name: Run tests - yew-functional
-        run: |
-          cd packages/yew-functional
-          wasm-pack test --chrome --firefox --headless
+
 
   unit_tests:
     name: Unit Tests on ${{ matrix.toolchain }}
