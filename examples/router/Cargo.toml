[package]
name = "router"
version = "0.1.0"
edition = "2018"

[dependencies]
instant = { version = "0.1", features = ["wasm-bindgen"] }
lipsum = "0.7"
log = "0.4"
getrandom = { version = "0.2", features = ["js"] }
rand = { version = "0.7", features = ["small_rng"] }
wasm-logger = "0.2"
<<<<<<< HEAD
yew = { path = "../../yew" }
yew-router = { path = "../../yew-router" }
yewtil = { path = "../../yewtil" }
yew-services = { path = "../../yew-services" }
=======
yew = { path = "../../packages/yew" }
yew-router = { path = "../../packages/yew-router" }
yewtil = { path = "../../packages/yewtil" }
>>>>>>> e6a3ae73
<|MERGE_RESOLUTION|>--- conflicted
+++ resolved
@@ -10,13 +10,7 @@
 getrandom = { version = "0.2", features = ["js"] }
 rand = { version = "0.7", features = ["small_rng"] }
 wasm-logger = "0.2"
-<<<<<<< HEAD
-yew = { path = "../../yew" }
-yew-router = { path = "../../yew-router" }
-yewtil = { path = "../../yewtil" }
-yew-services = { path = "../../yew-services" }
-=======
 yew = { path = "../../packages/yew" }
 yew-router = { path = "../../packages/yew-router" }
 yewtil = { path = "../../packages/yewtil" }
->>>>>>> e6a3ae73
+yew-services = { path = "../../packages/yew-services" }