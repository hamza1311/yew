--- conflicted
+++ resolved
@@ -5,11 +5,6 @@
 edition = "2018"
 
 [dependencies]
-<<<<<<< HEAD
-yew = { path = "../../yew" }
-js-sys = "0.3"
-yew-services = { path = "../../yew-services" }
-=======
 yew = { path = "../../packages/yew" }
 js-sys = "0.3"
->>>>>>> e6a3ae73
+yew-services = { path = "../../packages/yew-services" }