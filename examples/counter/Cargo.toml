[package]
name = "counter"
version = "0.1.1"
authors = ["Denis Kolodin <deniskolodin@gmail.com>"]
edition = "2018"

[dependencies]
js-sys = "0.3"
<<<<<<< HEAD
yew = { path = "../../yew" }
yew-services = { path = "../../yew-services" }
=======
yew = { path = "../../packages/yew" }
>>>>>>> e6a3ae73
<|MERGE_RESOLUTION|>--- conflicted
+++ resolved
@@ -6,9 +6,5 @@
 
 [dependencies]
 js-sys = "0.3"
-<<<<<<< HEAD
-yew = { path = "../../yew" }
-yew-services = { path = "../../yew-services" }
-=======
 yew = { path = "../../packages/yew" }
->>>>>>> e6a3ae73
+yew-services = { path = "../../packages/yew-services" }