--- conflicted
+++ resolved
@@ -8,9 +8,5 @@
 log = "0.4"
 serde = { version = "1.0", features = ["derive"] }
 wasm-logger = "0.2"
-<<<<<<< HEAD
-yew = { path = "../../yew" }
-yew-services = { path = "../../yew-services" }
-=======
 yew = { path = "../../packages/yew" }
->>>>>>> e6a3ae73
+yew-services = { path = "../../packages/yew-services" }