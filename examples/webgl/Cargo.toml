--- conflicted
+++ resolved
@@ -7,12 +7,8 @@
 [dependencies]
 js-sys = "0.3"
 wasm-bindgen = "0.2"
-<<<<<<< HEAD
-yew = { path = "../../yew" }
-yew-services = { path = "../../yew-services" }
-=======
 yew = { path = "../../packages/yew" }
->>>>>>> e6a3ae73
+yew-services = { path = "../../packages/yew-services" }
 
 [dependencies.web-sys]
 version = "0.3"
