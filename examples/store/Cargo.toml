[package]
name = "store"
version = "0.1.0"
authors = ["Michał Kawalec <michal@monad.cat>"]
edition = "2018"

[dependencies]
<<<<<<< HEAD
yew = { path = "../../yew" }
yewtil = { path = "../../yewtil" }
yew-services = { path = "../../yew-services" }
=======
yew = { path = "../../packages/yew" }
yewtil = { path = "../../packages/yewtil" }
>>>>>>> e6a3ae73
<|MERGE_RESOLUTION|>--- conflicted
+++ resolved
@@ -5,11 +5,6 @@
 edition = "2018"
 
 [dependencies]
-<<<<<<< HEAD
-yew = { path = "../../yew" }
-yewtil = { path = "../../yewtil" }
-yew-services = { path = "../../yew-services" }
-=======
 yew = { path = "../../packages/yew" }
 yewtil = { path = "../../packages/yewtil" }
->>>>>>> e6a3ae73
+yew-services = { path = "../../packages/yew-services" }