--- conflicted
+++ resolved
@@ -13,9 +13,5 @@
 log = "0.4"
 rand = "0.8"
 wasm-logger = "0.2"
-<<<<<<< HEAD
-yew = { path = "../../yew" }
-yew-services = { path = "../../yew-services" }
-=======
 yew = { path = "../../packages/yew" }
->>>>>>> e6a3ae73
+yew-services = { path = "../../packages/yew-services" }